--- conflicted
+++ resolved
@@ -1,11 +1,7 @@
 {
   "images" : [
     {
-<<<<<<< HEAD
-      "filename" : "Medal.svg",
-=======
       "filename" : "Medal.png",
->>>>>>> 54b47eb8
       "idiom" : "universal"
     }
   ],
