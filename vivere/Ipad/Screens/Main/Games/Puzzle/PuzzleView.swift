//
//  PuzzleView.swift
//  vivere
//
//  Created by Reinhart on 05/11/25.
//

import SwiftUI
import SwiftData
import Photos

struct PuzzleView: View {
    @ObservedObject var viewModel = PuzzleViewModel()
    
    @State var isCompleted: Bool = false
    @State var showCompletionView: Bool = false

    @Environment(MPCManager.self) private var mpc
    @Environment(\.dismiss) private var dismiss
    @Environment(\.modelContext) private var modelContext
    @Query private var images: [ImageModel]

    var body: some View {
        GeometryReader { geo in
            ZStack {
                Color.viverePrimary
                    .ignoresSafeArea()

                VStack {
                    HStack {
                        Image(systemName: "chevron.left")
                        .font(.largeTitle)
                        .fontWeight(.bold)
                        .foregroundColor(.black)
                        .padding()
                        .background(Color.white)
                        .clipShape(Circle())
                        .onTapGesture {
                            dismiss()
                        }
                        .padding()
                        Spacer()
                        Text("Rangkai kepingan puzzle sesuai gambarnya ya")
                            .font(Font.largeTitle)
                            .fontWeight(.semibold)
                            .foregroundColor(.white)
                        Spacer()
                        Image(systemName: "questionmark.circle")
                            .font(.system(size: 50))
                            .fontWeight(.semibold)
                        .foregroundColor(.accent)
                        .onTapGesture {
                            // show tutorial here
                        }
                        .padding()
                    }
<<<<<<< HEAD
                    .frame(width: size * CGFloat(col) + 40, height: size * CGFloat(row) + 40)

                    // Right side: Pieces area placeholder (visual guide)
                    VStack(spacing: piecesAreaSpacing) {
                        ForEach(0..<piecesAreaRows, id: \.self) { _ in
                            HStack(spacing: piecesAreaSpacing) {
                                ForEach(0..<piecesAreaCols, id: \.self) { _ in
                                    // Empty placeholder
                                    Color.clear
                                        .frame(width: size, height: size)
=======
                    .frame(maxWidth: .infinity)
                    
                    HStack(spacing: 60) {
                        // Left side: Puzzle board
                        ZStack {
                            // Puzzle board background
                            RoundedRectangle(cornerRadius: 0)
                                .fill(Color.white)
                                .frame(width: viewModel.size * CGFloat(viewModel.col) + 40, height: viewModel.size * CGFloat(viewModel.row) + 40)
                                .overlay(
                                    RoundedRectangle(cornerRadius: 0)
                                        .stroke(Color.black, lineWidth: 4)
                                )
                                .offset(x: -25, y: 6)
                            
                            // Reference image (faded)
                            if let referenceImage = viewModel.referenceUIImage {
                                Image(uiImage: referenceImage)
                                    .resizable()
                                    .frame(width: viewModel.size * CGFloat(viewModel.col), height: viewModel.size * CGFloat(viewModel.row))
                                    .opacity(0.5)
                                    .offset(x: -25, y: 6)
                            }
                        }
                        .frame(width: viewModel.size * CGFloat(viewModel.col) + 40, height: viewModel.size * CGFloat(viewModel.row) + 40)
                        
                        // Right side: Pieces area placeholder (visual guide)
                        VStack(spacing: viewModel.piecesAreaSpacing) {
                            ForEach(0..<viewModel.piecesAreaRows, id: \.self) { r in
                                HStack(spacing: viewModel.piecesAreaSpacing) {
                                    ForEach(0..<viewModel.piecesAreaCols, id: \.self) { c in
                                        // Empty placeholder
                                        Color.clear
                                            .frame(width: viewModel.size, height: viewModel.size)
                                    }
>>>>>>> 704a208e
                                }
                            }
                        }
                        .frame(width: CGFloat(viewModel.piecesAreaCols) * viewModel.size + CGFloat(viewModel.piecesAreaCols - 1) * viewModel.piecesAreaSpacing)
                    }
                    .frame(maxWidth: .infinity, maxHeight: .infinity)
                    .padding(.horizontal, 60)
                    .padding(.vertical, 40)
                }

                // All puzzle pieces (positioned absolutely)
                ForEach($viewModel.pieces) { $piece in
                    PuzzlePieceView(piece: $piece, size: viewModel.size)
                }
            }
            .onAppear {
                Task {
                    viewModel.images = images
                    await viewModel.preparePuzzleIfNeeded(screenSize: geo.size)
                }
            }
<<<<<<< HEAD
            .onChange(of: pieces) {
                let completed = pieces.allSatisfy { $0.currPos == $0.correctPos }
=======
            .onChange(of: viewModel.pieces) {
                let completed = viewModel.pieces.allSatisfy{$0.currPos == $0.correctPos}
>>>>>>> 704a208e
                if completed && !isCompleted {
                    isCompleted = true
                    // Show completion view after a brief delay
                    DispatchQueue.main.asyncAfter(deadline: .now() + 0.5) {
                        showCompletionView = true
                    }
                }
            }
            .onChange(of: viewModel.triggerSendToIphone) {
                if viewModel.triggerSendToIphone {
                    if let normalizedImage = viewModel.normalizedImage {
                        sendImageForInitialQuestion(normalizedImage)
                    }
                    viewModel.triggerSendToIphone = false
                }
            }
            .navigationBarBackButtonHidden(true)
            .fullScreenCover(isPresented: $showCompletionView) {
                PuzzleCompletionView()
            }
        }
    }
    
<<<<<<< HEAD
    // Ensures we have a selected image and pieces prepared
    private func preparePuzzleIfNeeded(screenSize: CGSize) async {
        // If already prepared, skip
        if referenceUIImage != nil && !pieces.isEmpty { return }

        // Ensure Photos authorization
        let status = PHPhotoLibrary.authorizationStatus(for: .readWrite)
        if status == .notDetermined {
            _ = await PHPhotoLibrary.requestAuthorization(for: .readWrite)
        }
        guard PHPhotoLibrary.authorizationStatus(for: .readWrite) == .authorized ||
              PHPhotoLibrary.authorizationStatus(for: .readWrite) == .limited else {
            print("Photos access not granted.")
            return
        }

        // Pick a random ImageModel
        guard let randomItem = images.randomElement() else {
            print("No ImageModel items found in SwiftData.")
            return
        }

        // Resolve UIImage from Photos assetId
        if let uiImg = await loadUIImage(fromLocalIdentifier: randomItem.assetId) {
            // Normalize orientation once so cropping uses correctly oriented pixels
            let normalized = normalize(image: uiImg)
            referenceUIImage = normalized
            setupPuzzle(screenSize: screenSize, using: normalized)
            // Let MPC manager handle sending (targeting/queueing)
            sendImageForInitialQuestion(normalized)
        } else {
            print("Failed to load UIImage for assetId: \(randomItem.assetId)")
        }
    }

    // Load UIImage from Photos using local identifier
    private func loadUIImage(fromLocalIdentifier id: String) async -> UIImage? {
        let assets = PHAsset.fetchAssets(withLocalIdentifiers: [id], options: nil)
        guard let asset = assets.firstObject else { return nil }

        let options = PHImageRequestOptions()
        options.version = .original
        options.isNetworkAccessAllowed = true
        options.deliveryMode = .highQualityFormat
        options.isSynchronous = false

        return await withCheckedContinuation { continuation in
            PHImageManager.default().requestImageDataAndOrientation(for: asset, options: options) { data, _, _, _ in
                if let data, let image = UIImage(data: data) {
                    continuation.resume(returning: image)
                } else {
                    continuation.resume(returning: nil)
                }
            }
        }
    }

    // Normalize UIImage orientation to .up so cgImage cropping is correct
    private func normalize(image: UIImage) -> UIImage {
        if image.imageOrientation == .up {
            return image
        }
        let format = UIGraphicsImageRendererFormat.default()
        format.scale = image.scale
        format.opaque = false
        let renderer = UIGraphicsImageRenderer(size: image.size, format: format)
        return renderer.image { _ in
            image.draw(in: CGRect(origin: .zero, size: image.size))
        }
    }

    // Setup puzzle with two-area layout: puzzle board on left, pieces area on right
    private func setupPuzzle(screenSize: CGSize, using uiImg: UIImage) {
        pieces.removeAll()
        let imgs = splitImageIntoPieces(img: uiImg, col: col, row: row)
        let dents = getPuzzleDent()

        // Calculate puzzle board position (left side)
        let puzzleBoardX = 60 + (size * CGFloat(col) + 40) / 2 // Left side center X
        let puzzleBoardY = (screenSize.height - size/2) / 2 // Center Y

        // Calculate pieces area position (right side)
        let piecesAreaX = screenSize.width - 60 - (CGFloat(piecesAreaCols) * size + CGFloat(piecesAreaCols - 1) * piecesAreaSpacing) / 2 // Right side center X
        let piecesAreaY = screenSize.height / 2 // Center Y
        let piecesAreaStartX = piecesAreaX - (CGFloat(piecesAreaCols) * size + CGFloat(piecesAreaCols - 1) * piecesAreaSpacing) / 2 + size / 2
        let piecesAreaStartY = piecesAreaY - (CGFloat(piecesAreaRows) * size + CGFloat(piecesAreaRows - 1) * piecesAreaSpacing) / 2 + size / 2

        // Shuffle pieces indices for random arrangement in pieces area
        var shuffledIndices = Array(0..<(col * row))
        shuffledIndices.shuffle()

        for (idx, originalIndex) in shuffledIndices.enumerated() {
            let r = originalIndex / col
            let c = originalIndex % col
            
            let xSizeCorrecttion = (CGFloat(dents[r * col + c][1]) * size * 0.2 - CGFloat(dents[r * col + c][3]) * size * 0.2)/2
            let ySizeCorrecttion = (CGFloat(dents[r * col + c][2]) * size * 0.2 - CGFloat(dents[r * col + c][0]) * size * 0.2)/2

            // Correct position (on puzzle board)
            let correctPos = CGPoint(
                x: (puzzleBoardX - size * CGFloat(col) / 2 + CGFloat(c) * size + size / 2) + xSizeCorrecttion,
                y: (puzzleBoardY - size * CGFloat(row) / 2 + CGFloat(r) * size + size / 2) + ySizeCorrecttion
            )

            // Current position (in pieces area, arranged in grid)
            let piecesAreaRow = idx / piecesAreaCols
            let piecesAreaCol = idx % piecesAreaCols
            let currPos = CGPoint(
                x: piecesAreaStartX + CGFloat(piecesAreaCol) * (size + piecesAreaSpacing),
                y: piecesAreaStartY + CGFloat(piecesAreaRow) * (size + piecesAreaSpacing)
            )

            let piece = PuzzlePiece(img: imgs[originalIndex], dents: dents[originalIndex], currPos: currPos, correctPos: correctPos)
            pieces.append(piece)
        }
    }

    private func splitImageIntoPieces(img: UIImage, col: Int, row: Int) -> [Image] {
        guard let cgImage = img.cgImage else { return [] }
        var imgs: [Image] = []
        let width = cgImage.width / col
        let height = cgImage.height / row
        let paths = getCropPath()
        let dents = getPuzzleDent()
        
        for r in 0..<row {
            for c in 0..<col {
                let path = paths[r * col + c]
                let dent = dents[r * col + c]
                
                let rect = CGRect(
                    x: c * width - Int(CGFloat(dent[3]) * CGFloat(width) * 0.2),
                    y: r * height - Int(CGFloat(dent[0]) * CGFloat(height) * 0.2),
                    width: width + Int(CGFloat(dent[1]) * CGFloat(width) * 0.2) + Int(CGFloat(dent[3]) * CGFloat(width) * 0.2),
                    height: height + Int(CGFloat(dent[2]) * CGFloat(height) * 0.2) + Int(CGFloat(dent[0]) * CGFloat(height) * 0.2)
                )
                
                if let croppedCGImage = cgImage.cropping(to: rect) {
                    let piece = UIImage(cgImage: croppedCGImage).crop(with: path)
                    
                    imgs.append(Image(uiImage: piece))
                }
            }
        }
        return imgs
    }
    
    // MARK: - MPC send
        private func sendImageForInitialQuestion(_ image: UIImage) {
            // Prefer JPEG to keep payload smaller; adjust quality as needed
            guard let data = image.jpegData(compressionQuality: 0.8) ?? image.pngData() else {
                return
            }
            // Simple envelope: 4 bytes length of "type" + utf8 type + payload
            let type = "initial_question_image"
            guard let typeData = type.data(using: .utf8) else { return }
=======
    // MARK: - MPC send
    func sendImageForInitialQuestion(_ image: UIImage) {
        // Prefer JPEG to keep payload smaller; adjust quality as needed
        guard let data = image.jpegData(compressionQuality: 0.8) ?? image.pngData() else {
            return
        }
        // Simple envelope: 4 bytes length of "type" + utf8 type + payload
        let type = "initial_question_image"
        guard let typeData = type.data(using: .utf8) else { return }
>>>>>>> 704a208e

            var envelope = Data()
            var typeLen = UInt32(typeData.count).bigEndian
            withUnsafeBytes(of: &typeLen) { envelope.append(contentsOf: $0) }
            envelope.append(typeData)
            envelope.append(data)

            mpc.send(data: envelope)
            print("Sent image to iphone")
        }
}

#Preview {
    PuzzleView()
}
<|MERGE_RESOLUTION|>--- conflicted
+++ resolved
@@ -54,18 +54,6 @@
                         }
                         .padding()
                     }
-<<<<<<< HEAD
-                    .frame(width: size * CGFloat(col) + 40, height: size * CGFloat(row) + 40)
-
-                    // Right side: Pieces area placeholder (visual guide)
-                    VStack(spacing: piecesAreaSpacing) {
-                        ForEach(0..<piecesAreaRows, id: \.self) { _ in
-                            HStack(spacing: piecesAreaSpacing) {
-                                ForEach(0..<piecesAreaCols, id: \.self) { _ in
-                                    // Empty placeholder
-                                    Color.clear
-                                        .frame(width: size, height: size)
-=======
                     .frame(maxWidth: .infinity)
                     
                     HStack(spacing: 60) {
@@ -101,7 +89,6 @@
                                         Color.clear
                                             .frame(width: viewModel.size, height: viewModel.size)
                                     }
->>>>>>> 704a208e
                                 }
                             }
                         }
@@ -123,13 +110,8 @@
                     await viewModel.preparePuzzleIfNeeded(screenSize: geo.size)
                 }
             }
-<<<<<<< HEAD
-            .onChange(of: pieces) {
-                let completed = pieces.allSatisfy { $0.currPos == $0.correctPos }
-=======
             .onChange(of: viewModel.pieces) {
                 let completed = viewModel.pieces.allSatisfy{$0.currPos == $0.correctPos}
->>>>>>> 704a208e
                 if completed && !isCompleted {
                     isCompleted = true
                     // Show completion view after a brief delay
@@ -153,164 +135,6 @@
         }
     }
     
-<<<<<<< HEAD
-    // Ensures we have a selected image and pieces prepared
-    private func preparePuzzleIfNeeded(screenSize: CGSize) async {
-        // If already prepared, skip
-        if referenceUIImage != nil && !pieces.isEmpty { return }
-
-        // Ensure Photos authorization
-        let status = PHPhotoLibrary.authorizationStatus(for: .readWrite)
-        if status == .notDetermined {
-            _ = await PHPhotoLibrary.requestAuthorization(for: .readWrite)
-        }
-        guard PHPhotoLibrary.authorizationStatus(for: .readWrite) == .authorized ||
-              PHPhotoLibrary.authorizationStatus(for: .readWrite) == .limited else {
-            print("Photos access not granted.")
-            return
-        }
-
-        // Pick a random ImageModel
-        guard let randomItem = images.randomElement() else {
-            print("No ImageModel items found in SwiftData.")
-            return
-        }
-
-        // Resolve UIImage from Photos assetId
-        if let uiImg = await loadUIImage(fromLocalIdentifier: randomItem.assetId) {
-            // Normalize orientation once so cropping uses correctly oriented pixels
-            let normalized = normalize(image: uiImg)
-            referenceUIImage = normalized
-            setupPuzzle(screenSize: screenSize, using: normalized)
-            // Let MPC manager handle sending (targeting/queueing)
-            sendImageForInitialQuestion(normalized)
-        } else {
-            print("Failed to load UIImage for assetId: \(randomItem.assetId)")
-        }
-    }
-
-    // Load UIImage from Photos using local identifier
-    private func loadUIImage(fromLocalIdentifier id: String) async -> UIImage? {
-        let assets = PHAsset.fetchAssets(withLocalIdentifiers: [id], options: nil)
-        guard let asset = assets.firstObject else { return nil }
-
-        let options = PHImageRequestOptions()
-        options.version = .original
-        options.isNetworkAccessAllowed = true
-        options.deliveryMode = .highQualityFormat
-        options.isSynchronous = false
-
-        return await withCheckedContinuation { continuation in
-            PHImageManager.default().requestImageDataAndOrientation(for: asset, options: options) { data, _, _, _ in
-                if let data, let image = UIImage(data: data) {
-                    continuation.resume(returning: image)
-                } else {
-                    continuation.resume(returning: nil)
-                }
-            }
-        }
-    }
-
-    // Normalize UIImage orientation to .up so cgImage cropping is correct
-    private func normalize(image: UIImage) -> UIImage {
-        if image.imageOrientation == .up {
-            return image
-        }
-        let format = UIGraphicsImageRendererFormat.default()
-        format.scale = image.scale
-        format.opaque = false
-        let renderer = UIGraphicsImageRenderer(size: image.size, format: format)
-        return renderer.image { _ in
-            image.draw(in: CGRect(origin: .zero, size: image.size))
-        }
-    }
-
-    // Setup puzzle with two-area layout: puzzle board on left, pieces area on right
-    private func setupPuzzle(screenSize: CGSize, using uiImg: UIImage) {
-        pieces.removeAll()
-        let imgs = splitImageIntoPieces(img: uiImg, col: col, row: row)
-        let dents = getPuzzleDent()
-
-        // Calculate puzzle board position (left side)
-        let puzzleBoardX = 60 + (size * CGFloat(col) + 40) / 2 // Left side center X
-        let puzzleBoardY = (screenSize.height - size/2) / 2 // Center Y
-
-        // Calculate pieces area position (right side)
-        let piecesAreaX = screenSize.width - 60 - (CGFloat(piecesAreaCols) * size + CGFloat(piecesAreaCols - 1) * piecesAreaSpacing) / 2 // Right side center X
-        let piecesAreaY = screenSize.height / 2 // Center Y
-        let piecesAreaStartX = piecesAreaX - (CGFloat(piecesAreaCols) * size + CGFloat(piecesAreaCols - 1) * piecesAreaSpacing) / 2 + size / 2
-        let piecesAreaStartY = piecesAreaY - (CGFloat(piecesAreaRows) * size + CGFloat(piecesAreaRows - 1) * piecesAreaSpacing) / 2 + size / 2
-
-        // Shuffle pieces indices for random arrangement in pieces area
-        var shuffledIndices = Array(0..<(col * row))
-        shuffledIndices.shuffle()
-
-        for (idx, originalIndex) in shuffledIndices.enumerated() {
-            let r = originalIndex / col
-            let c = originalIndex % col
-            
-            let xSizeCorrecttion = (CGFloat(dents[r * col + c][1]) * size * 0.2 - CGFloat(dents[r * col + c][3]) * size * 0.2)/2
-            let ySizeCorrecttion = (CGFloat(dents[r * col + c][2]) * size * 0.2 - CGFloat(dents[r * col + c][0]) * size * 0.2)/2
-
-            // Correct position (on puzzle board)
-            let correctPos = CGPoint(
-                x: (puzzleBoardX - size * CGFloat(col) / 2 + CGFloat(c) * size + size / 2) + xSizeCorrecttion,
-                y: (puzzleBoardY - size * CGFloat(row) / 2 + CGFloat(r) * size + size / 2) + ySizeCorrecttion
-            )
-
-            // Current position (in pieces area, arranged in grid)
-            let piecesAreaRow = idx / piecesAreaCols
-            let piecesAreaCol = idx % piecesAreaCols
-            let currPos = CGPoint(
-                x: piecesAreaStartX + CGFloat(piecesAreaCol) * (size + piecesAreaSpacing),
-                y: piecesAreaStartY + CGFloat(piecesAreaRow) * (size + piecesAreaSpacing)
-            )
-
-            let piece = PuzzlePiece(img: imgs[originalIndex], dents: dents[originalIndex], currPos: currPos, correctPos: correctPos)
-            pieces.append(piece)
-        }
-    }
-
-    private func splitImageIntoPieces(img: UIImage, col: Int, row: Int) -> [Image] {
-        guard let cgImage = img.cgImage else { return [] }
-        var imgs: [Image] = []
-        let width = cgImage.width / col
-        let height = cgImage.height / row
-        let paths = getCropPath()
-        let dents = getPuzzleDent()
-        
-        for r in 0..<row {
-            for c in 0..<col {
-                let path = paths[r * col + c]
-                let dent = dents[r * col + c]
-                
-                let rect = CGRect(
-                    x: c * width - Int(CGFloat(dent[3]) * CGFloat(width) * 0.2),
-                    y: r * height - Int(CGFloat(dent[0]) * CGFloat(height) * 0.2),
-                    width: width + Int(CGFloat(dent[1]) * CGFloat(width) * 0.2) + Int(CGFloat(dent[3]) * CGFloat(width) * 0.2),
-                    height: height + Int(CGFloat(dent[2]) * CGFloat(height) * 0.2) + Int(CGFloat(dent[0]) * CGFloat(height) * 0.2)
-                )
-                
-                if let croppedCGImage = cgImage.cropping(to: rect) {
-                    let piece = UIImage(cgImage: croppedCGImage).crop(with: path)
-                    
-                    imgs.append(Image(uiImage: piece))
-                }
-            }
-        }
-        return imgs
-    }
-    
-    // MARK: - MPC send
-        private func sendImageForInitialQuestion(_ image: UIImage) {
-            // Prefer JPEG to keep payload smaller; adjust quality as needed
-            guard let data = image.jpegData(compressionQuality: 0.8) ?? image.pngData() else {
-                return
-            }
-            // Simple envelope: 4 bytes length of "type" + utf8 type + payload
-            let type = "initial_question_image"
-            guard let typeData = type.data(using: .utf8) else { return }
-=======
     // MARK: - MPC send
     func sendImageForInitialQuestion(_ image: UIImage) {
         // Prefer JPEG to keep payload smaller; adjust quality as needed
@@ -320,7 +144,6 @@
         // Simple envelope: 4 bytes length of "type" + utf8 type + payload
         let type = "initial_question_image"
         guard let typeData = type.data(using: .utf8) else { return }
->>>>>>> 704a208e
 
             var envelope = Data()
             var typeLen = UInt32(typeData.count).bigEndian
