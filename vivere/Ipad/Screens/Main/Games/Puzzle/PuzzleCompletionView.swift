//
//  PuzzleCompletionView.swift
//  vivere
//
//  Created by Imo Madjid on 11/12/25.
//

import Foundation
import SwiftUI
import SwiftData

struct PuzzleCompletionView: View {
    let imageModel: ImageModel?

    @State private var confettiTrigger: Int = 0
    @State private var showReminiscenceTherapy = false
    @Environment(\.dismiss) private var dismiss

    init(imageModel: ImageModel? = nil) {
        self.imageModel = imageModel
    }

    var body: some View {
        NavigationStack {
            ZStack {
                Color.viverePrimary
                    .ignoresSafeArea()

                VStack(spacing: 42) {
                    Image("medal")
                        .resizable()
                        .scaledToFit()
                        .frame(width: 498, height: 357)

                    VStack(spacing: 16) {
                        Text("Kamu Hebat!")
                            .font(.title)
                            .fontWeight(.bold)
                            .foregroundColor(.white)
                            .tracking(0.136)

                        Text("Anda berhasil merangkainya, kami punya hadiah untukmu!")
                            .font(.title3)
                            .foregroundColor(.white)
                            .multilineTextAlignment(.center)
                            .tracking(0.1064)
                            .lineSpacing(6)
                            .frame(maxWidth: 750)
                    }

                    // Button to navigate to Reminiscence Therapy
                    CustomIpadButton(label: "Lihat Hadiah", color: .accent, style: .large) {
                        showReminiscenceTherapy = true
                    }
                }
                .padding(41)
                .frame(minWidth: 600, maxWidth: 750)

                VStack {
                    Spacer()
                    HStack {
                        Color.clear
                            .frame(width: 10, height: 10)
                            .confettiCannon(
                                trigger: $confettiTrigger,
                                num: 50,
                                openingAngle: Angle.degrees(0),
                                closingAngle: Angle.degrees(90),
                                radius: 800,
                                repetitions: 3,
                                repetitionInterval: 0.5
                            )

                        Spacer()

                        // Right cannon (bottom-right corner)
                        Color.clear
                            .frame(width: 10, height: 10)
                            .confettiCannon(
                                trigger: $confettiTrigger,
                                num: 50,
                                openingAngle: Angle.degrees(90),
                                closingAngle: Angle.degrees(180),
                                radius: 800,
                                repetitions: 3,
                                repetitionInterval: 0.5
                            )
                    }
                }
                .frame(maxWidth: .infinity, maxHeight: .infinity, alignment: .bottom)

                // Debug menu - always visible
                DebugMenuView()
                    .zIndex(1000)
            }
            .onAppear {
                confettiTrigger += 1
            }
            .onReceive(NotificationCenter.default.publisher(for: .navigateToHome)) { _ in
                // Dismiss this view to go back to home
                dismiss()
            }
            .navigationDestination(isPresented: $showReminiscenceTherapy) {
<<<<<<< HEAD
                ReminiscenceTherapyView(jobId: imageModel?.jobId)
=======
                ReminiscenceTherapyView()
                    .navigationBarBackButtonHidden(true)
>>>>>>> 54b47eb8
            }
        }
    }
}

#Preview {
    PuzzleCompletionView()
}
<|MERGE_RESOLUTION|>--- conflicted
+++ resolved
@@ -101,12 +101,8 @@
                 dismiss()
             }
             .navigationDestination(isPresented: $showReminiscenceTherapy) {
-<<<<<<< HEAD
                 ReminiscenceTherapyView(jobId: imageModel?.jobId)
-=======
-                ReminiscenceTherapyView()
                     .navigationBarBackButtonHidden(true)
->>>>>>> 54b47eb8
             }
         }
     }
