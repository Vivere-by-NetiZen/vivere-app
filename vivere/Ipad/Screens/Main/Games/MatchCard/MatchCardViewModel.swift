//
//  MatchCardViewModel.swift
//  vivere
//
//  Created by Reinhart on 18/11/25.
//

import Foundation
import SwiftUI
import Combine
import Photos

class MatchCardViewModel: ObservableObject {
    @Published var cards: [MatchCard] = []
    @Published var completionImage: ImageModel?
    @Published var normalizedImage: UIImage?
    @Published var triggerSendToIphone: Bool = false
<<<<<<< HEAD
    @Published var lastMatchedImage: UIImage?
    
=======

>>>>>>> c64a4b9b
    var firstSelectedCard: Int?
    var images: [ImageModel] = []
    var selectedImageModels: [ImageModel] = []
    var selectedImages: [UIImage] = []

    func prepareCardsIfNeeded() async {
        // If already prepared, skip
        if normalizedImage != nil && !cards.isEmpty { return }

        // Require at least 3 images for the match game
        guard images.count >= 3 else {
            print("ImageModel in SwiftData not enough.")
            return
        }

        // Ask the singleton to pick 3 images and choose a featured one among them
        guard let result = await PhotosSelectionService.shared.pickImages(from: images, count: 3) else {
            return
        }

        // Save the chosen set for building cards
        selectedImageModels = result.selectedModels
        selectedImages = result.selectedImages

        // Build the cards
        setupCards()

        // Use the featured image as normalizedImage (if you still need to trigger sending, keep the flag)
        normalizedImage = result.featuredImage
        triggerSendToIphone = true
    }

    func setupCards() {
        cards.removeAll()

        var temp_cards: [MatchCard] = []
        for (idx, data) in selectedImageModels.enumerated() {
            temp_cards.append(MatchCard(imgName: data.assetId, img: selectedImages[idx]))
        }

        for item in temp_cards {
            temp_cards.append(MatchCard(imgName: item.imgName, img: item.img))
        }
        
        for item in temp_cards.shuffled() {
            cards.append(MatchCard(imgName: item.imgName, img: item.img))
        }
    }

    func flipCard(card: MatchCard) {
<<<<<<< HEAD
        guard let idx = cards.firstIndex(where: {$0.id == card.id}), !cards[idx].isMatched else { return }
        
=======
        // BUG: after first match
        // TODO: add flip animation
        guard let idx = cards.firstIndex(where: { $0.id == card.id }), !cards[idx].isMatched else { return }

>>>>>>> c64a4b9b
        cards[idx].isFaceUp.toggle()

        if let firstSelectedCardIdx = firstSelectedCard {
            checkMatch(firstCardIdx: firstSelectedCardIdx, secondCardIdx: idx)
            self.firstSelectedCard = nil
        } else {
            self.firstSelectedCard = idx
        }
    }

    func checkMatch(firstCardIdx: Int, secondCardIdx: Int){
        if cards[firstCardIdx].imgName == cards[secondCardIdx].imgName {
            cards[firstCardIdx].isMatched = true
            cards[secondCardIdx].isMatched = true
            lastMatchedImage = cards[firstCardIdx].img
        } else {
            DispatchQueue.main.asyncAfter(deadline: .now() + 1) {
                self.cards[firstCardIdx].isFaceUp = false
                self.cards[secondCardIdx].isFaceUp = false
            }
        }
    }
}
<|MERGE_RESOLUTION|>--- conflicted
+++ resolved
@@ -15,12 +15,8 @@
     @Published var completionImage: ImageModel?
     @Published var normalizedImage: UIImage?
     @Published var triggerSendToIphone: Bool = false
-<<<<<<< HEAD
     @Published var lastMatchedImage: UIImage?
     
-=======
-
->>>>>>> c64a4b9b
     var firstSelectedCard: Int?
     var images: [ImageModel] = []
     var selectedImageModels: [ImageModel] = []
@@ -71,15 +67,8 @@
     }
 
     func flipCard(card: MatchCard) {
-<<<<<<< HEAD
         guard let idx = cards.firstIndex(where: {$0.id == card.id}), !cards[idx].isMatched else { return }
         
-=======
-        // BUG: after first match
-        // TODO: add flip animation
-        guard let idx = cards.firstIndex(where: { $0.id == card.id }), !cards[idx].isMatched else { return }
-
->>>>>>> c64a4b9b
         cards[idx].isFaceUp.toggle()
 
         if let firstSelectedCardIdx = firstSelectedCard {
