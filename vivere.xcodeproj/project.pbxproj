// !$*UTF8*$!
{
	archiveVersion = 1;
	classes = {
	};
	objectVersion = 77;
	objects = {

/* Begin PBXFileReference section */
		34881A352EAB7021006CDD30 /* vivere.app */ = {isa = PBXFileReference; explicitFileType = wrapper.application; includeInIndex = 0; path = vivere.app; sourceTree = BUILT_PRODUCTS_DIR; };
/* End PBXFileReference section */

/* Begin PBXFileSystemSynchronizedBuildFileExceptionSet section */
		3475DA8B2EC2DA8300AB6874 /* Exceptions for "vivere" folder in "vivere" target */ = {
			isa = PBXFileSystemSynchronizedBuildFileExceptionSet;
			membershipExceptions = (
				Info.plist,
			);
			target = 34881A342EAB7021006CDD30 /* vivere */;
		};
/* End PBXFileSystemSynchronizedBuildFileExceptionSet section */

/* Begin PBXFileSystemSynchronizedRootGroup section */
		34881A372EAB7021006CDD30 /* vivere */ = {
			isa = PBXFileSystemSynchronizedRootGroup;
			exceptions = (
				3475DA8B2EC2DA8300AB6874 /* Exceptions for "vivere" folder in "vivere" target */,
			);
			path = vivere;
			sourceTree = "<group>";
		};
/* End PBXFileSystemSynchronizedRootGroup section */

/* Begin PBXFrameworksBuildPhase section */
		34881A322EAB7021006CDD30 /* Frameworks */ = {
			isa = PBXFrameworksBuildPhase;
			buildActionMask = 2147483647;
			files = (
			);
			runOnlyForDeploymentPostprocessing = 0;
		};
/* End PBXFrameworksBuildPhase section */

/* Begin PBXGroup section */
		34881A2C2EAB7021006CDD30 = {
			isa = PBXGroup;
			children = (
				34881A372EAB7021006CDD30 /* vivere */,
				34881A362EAB7021006CDD30 /* Products */,
			);
			sourceTree = "<group>";
		};
		34881A362EAB7021006CDD30 /* Products */ = {
			isa = PBXGroup;
			children = (
				34881A352EAB7021006CDD30 /* vivere.app */,
			);
			name = Products;
			sourceTree = "<group>";
		};
/* End PBXGroup section */

/* Begin PBXNativeTarget section */
		34881A342EAB7021006CDD30 /* vivere */ = {
			isa = PBXNativeTarget;
			buildConfigurationList = 34881A402EAB7021006CDD30 /* Build configuration list for PBXNativeTarget "vivere" */;
			buildPhases = (
				34881A312EAB7021006CDD30 /* Sources */,
				34881A322EAB7021006CDD30 /* Frameworks */,
				34881A332EAB7021006CDD30 /* Resources */,
			);
			buildRules = (
			);
			dependencies = (
			);
			fileSystemSynchronizedGroups = (
				34881A372EAB7021006CDD30 /* vivere */,
			);
			name = vivere;
			packageProductDependencies = (
			);
			productName = testing;
			productReference = 34881A352EAB7021006CDD30 /* vivere.app */;
			productType = "com.apple.product-type.application";
		};
/* End PBXNativeTarget section */

/* Begin PBXProject section */
		34881A2D2EAB7021006CDD30 /* Project object */ = {
			isa = PBXProject;
			attributes = {
				BuildIndependentTargetsInParallel = 1;
				LastSwiftUpdateCheck = 2600;
				LastUpgradeCheck = 2600;
				TargetAttributes = {
					34881A342EAB7021006CDD30 = {
						CreatedOnToolsVersion = 26.0.1;
					};
				};
			};
			buildConfigurationList = 34881A302EAB7021006CDD30 /* Build configuration list for PBXProject "vivere" */;
			developmentRegion = en;
			hasScannedForEncodings = 0;
			knownRegions = (
				en,
				Base,
			);
			mainGroup = 34881A2C2EAB7021006CDD30;
			minimizedProjectReferenceProxies = 1;
			preferredProjectObjectVersion = 77;
			productRefGroup = 34881A362EAB7021006CDD30 /* Products */;
			projectDirPath = "";
			projectRoot = "";
			targets = (
				34881A342EAB7021006CDD30 /* vivere */,
			);
		};
/* End PBXProject section */

/* Begin PBXResourcesBuildPhase section */
		34881A332EAB7021006CDD30 /* Resources */ = {
			isa = PBXResourcesBuildPhase;
			buildActionMask = 2147483647;
			files = (
			);
			runOnlyForDeploymentPostprocessing = 0;
		};
/* End PBXResourcesBuildPhase section */

/* Begin PBXSourcesBuildPhase section */
		34881A312EAB7021006CDD30 /* Sources */ = {
			isa = PBXSourcesBuildPhase;
			buildActionMask = 2147483647;
			files = (
			);
			runOnlyForDeploymentPostprocessing = 0;
		};
/* End PBXSourcesBuildPhase section */

/* Begin XCBuildConfiguration section */
		34881A3E2EAB7021006CDD30 /* Debug */ = {
			isa = XCBuildConfiguration;
			buildSettings = {
				ALWAYS_SEARCH_USER_PATHS = NO;
				ASSETCATALOG_COMPILER_GENERATE_SWIFT_ASSET_SYMBOL_EXTENSIONS = YES;
				CLANG_ANALYZER_NONNULL = YES;
				CLANG_ANALYZER_NUMBER_OBJECT_CONVERSION = YES_AGGRESSIVE;
				CLANG_CXX_LANGUAGE_STANDARD = "gnu++20";
				CLANG_ENABLE_MODULES = YES;
				CLANG_ENABLE_OBJC_ARC = YES;
				CLANG_ENABLE_OBJC_WEAK = YES;
				CLANG_WARN_BLOCK_CAPTURE_AUTORELEASING = YES;
				CLANG_WARN_BOOL_CONVERSION = YES;
				CLANG_WARN_COMMA = YES;
				CLANG_WARN_CONSTANT_CONVERSION = YES;
				CLANG_WARN_DEPRECATED_OBJC_IMPLEMENTATIONS = YES;
				CLANG_WARN_DIRECT_OBJC_ISA_USAGE = YES_ERROR;
				CLANG_WARN_DOCUMENTATION_COMMENTS = YES;
				CLANG_WARN_EMPTY_BODY = YES;
				CLANG_WARN_ENUM_CONVERSION = YES;
				CLANG_WARN_INFINITE_RECURSION = YES;
				CLANG_WARN_INT_CONVERSION = YES;
				CLANG_WARN_NON_LITERAL_NULL_CONVERSION = YES;
				CLANG_WARN_OBJC_IMPLICIT_RETAIN_SELF = YES;
				CLANG_WARN_OBJC_LITERAL_CONVERSION = YES;
				CLANG_WARN_OBJC_ROOT_CLASS = YES_ERROR;
				CLANG_WARN_QUOTED_INCLUDE_IN_FRAMEWORK_HEADER = YES;
				CLANG_WARN_RANGE_LOOP_ANALYSIS = YES;
				CLANG_WARN_STRICT_PROTOTYPES = YES;
				CLANG_WARN_SUSPICIOUS_MOVE = YES;
				CLANG_WARN_UNGUARDED_AVAILABILITY = YES_AGGRESSIVE;
				CLANG_WARN_UNREACHABLE_CODE = YES;
				CLANG_WARN__DUPLICATE_METHOD_MATCH = YES;
				COPY_PHASE_STRIP = NO;
				DEBUG_INFORMATION_FORMAT = dwarf;
				DEVELOPMENT_TEAM = QD8ZHL46RD;
				ENABLE_STRICT_OBJC_MSGSEND = YES;
				ENABLE_TESTABILITY = YES;
				ENABLE_USER_SCRIPT_SANDBOXING = YES;
				GCC_C_LANGUAGE_STANDARD = gnu17;
				GCC_DYNAMIC_NO_PIC = NO;
				GCC_NO_COMMON_BLOCKS = YES;
				GCC_OPTIMIZATION_LEVEL = 0;
				GCC_PREPROCESSOR_DEFINITIONS = (
					"DEBUG=1",
					"$(inherited)",
				);
				GCC_WARN_64_TO_32_BIT_CONVERSION = YES;
				GCC_WARN_ABOUT_RETURN_TYPE = YES_ERROR;
				GCC_WARN_UNDECLARED_SELECTOR = YES;
				GCC_WARN_UNINITIALIZED_AUTOS = YES_AGGRESSIVE;
				GCC_WARN_UNUSED_FUNCTION = YES;
				GCC_WARN_UNUSED_VARIABLE = YES;
				IPHONEOS_DEPLOYMENT_TARGET = 26.0;
				LOCALIZATION_PREFERS_STRING_CATALOGS = YES;
				MTL_ENABLE_DEBUG_INFO = INCLUDE_SOURCE;
				MTL_FAST_MATH = YES;
				ONLY_ACTIVE_ARCH = YES;
				SDKROOT = iphoneos;
				SWIFT_ACTIVE_COMPILATION_CONDITIONS = "DEBUG $(inherited)";
				SWIFT_OPTIMIZATION_LEVEL = "-Onone";
			};
			name = Debug;
		};
		34881A3F2EAB7021006CDD30 /* Release */ = {
			isa = XCBuildConfiguration;
			buildSettings = {
				ALWAYS_SEARCH_USER_PATHS = NO;
				ASSETCATALOG_COMPILER_GENERATE_SWIFT_ASSET_SYMBOL_EXTENSIONS = YES;
				CLANG_ANALYZER_NONNULL = YES;
				CLANG_ANALYZER_NUMBER_OBJECT_CONVERSION = YES_AGGRESSIVE;
				CLANG_CXX_LANGUAGE_STANDARD = "gnu++20";
				CLANG_ENABLE_MODULES = YES;
				CLANG_ENABLE_OBJC_ARC = YES;
				CLANG_ENABLE_OBJC_WEAK = YES;
				CLANG_WARN_BLOCK_CAPTURE_AUTORELEASING = YES;
				CLANG_WARN_BOOL_CONVERSION = YES;
				CLANG_WARN_COMMA = YES;
				CLANG_WARN_CONSTANT_CONVERSION = YES;
				CLANG_WARN_DEPRECATED_OBJC_IMPLEMENTATIONS = YES;
				CLANG_WARN_DIRECT_OBJC_ISA_USAGE = YES_ERROR;
				CLANG_WARN_DOCUMENTATION_COMMENTS = YES;
				CLANG_WARN_EMPTY_BODY = YES;
				CLANG_WARN_ENUM_CONVERSION = YES;
				CLANG_WARN_INFINITE_RECURSION = YES;
				CLANG_WARN_INT_CONVERSION = YES;
				CLANG_WARN_NON_LITERAL_NULL_CONVERSION = YES;
				CLANG_WARN_OBJC_IMPLICIT_RETAIN_SELF = YES;
				CLANG_WARN_OBJC_LITERAL_CONVERSION = YES;
				CLANG_WARN_OBJC_ROOT_CLASS = YES_ERROR;
				CLANG_WARN_QUOTED_INCLUDE_IN_FRAMEWORK_HEADER = YES;
				CLANG_WARN_RANGE_LOOP_ANALYSIS = YES;
				CLANG_WARN_STRICT_PROTOTYPES = YES;
				CLANG_WARN_SUSPICIOUS_MOVE = YES;
				CLANG_WARN_UNGUARDED_AVAILABILITY = YES_AGGRESSIVE;
				CLANG_WARN_UNREACHABLE_CODE = YES;
				CLANG_WARN__DUPLICATE_METHOD_MATCH = YES;
				COPY_PHASE_STRIP = NO;
				DEBUG_INFORMATION_FORMAT = "dwarf-with-dsym";
				DEVELOPMENT_TEAM = QD8ZHL46RD;
				ENABLE_NS_ASSERTIONS = NO;
				ENABLE_STRICT_OBJC_MSGSEND = YES;
				ENABLE_USER_SCRIPT_SANDBOXING = YES;
				GCC_C_LANGUAGE_STANDARD = gnu17;
				GCC_NO_COMMON_BLOCKS = YES;
				GCC_WARN_64_TO_32_BIT_CONVERSION = YES;
				GCC_WARN_ABOUT_RETURN_TYPE = YES_ERROR;
				GCC_WARN_UNDECLARED_SELECTOR = YES;
				GCC_WARN_UNINITIALIZED_AUTOS = YES_AGGRESSIVE;
				GCC_WARN_UNUSED_FUNCTION = YES;
				GCC_WARN_UNUSED_VARIABLE = YES;
				IPHONEOS_DEPLOYMENT_TARGET = 26.0;
				LOCALIZATION_PREFERS_STRING_CATALOGS = YES;
				MTL_ENABLE_DEBUG_INFO = NO;
				MTL_FAST_MATH = YES;
				SDKROOT = iphoneos;
				SWIFT_COMPILATION_MODE = wholemodule;
				VALIDATE_PRODUCT = YES;
			};
			name = Release;
		};
		34881A412EAB7021006CDD30 /* Debug */ = {
			isa = XCBuildConfiguration;
			buildSettings = {
				ASSETCATALOG_COMPILER_APPICON_NAME = AppIcon;
				ASSETCATALOG_COMPILER_GLOBAL_ACCENT_COLOR_NAME = AccentColor;
				CODE_SIGN_STYLE = Automatic;
				CURRENT_PROJECT_VERSION = 1;
				DEVELOPMENT_TEAM = QD8ZHL46RD;
				ENABLE_PREVIEWS = YES;
				GENERATE_INFOPLIST_FILE = YES;
				INFOPLIST_FILE = vivere/Info.plist;
<<<<<<< HEAD
				INFOPLIST_KEY_LSApplicationCategoryType = "";
=======
>>>>>>> 465cb442
				INFOPLIST_KEY_NSBonjourServices = "_vivere-pair._tcp";
				INFOPLIST_KEY_NSLocalNetworkUsageDescription = "This app uses local network to discover and connect with nearby devices";
				INFOPLIST_KEY_NSMicrophoneUsageDescription = "For live transcription";
				INFOPLIST_KEY_NSSpeechRecognitionUsageDescription = "For live transcription";
				INFOPLIST_KEY_UIApplicationSceneManifest_Generation = YES;
				INFOPLIST_KEY_UIApplicationSupportsIndirectInputEvents = YES;
				INFOPLIST_KEY_UILaunchScreen_Generation = YES;
				INFOPLIST_KEY_UISupportedInterfaceOrientations_iPad = "UIInterfaceOrientationPortrait UIInterfaceOrientationPortraitUpsideDown UIInterfaceOrientationLandscapeLeft UIInterfaceOrientationLandscapeRight";
				INFOPLIST_KEY_UISupportedInterfaceOrientations_iPhone = "UIInterfaceOrientationPortrait UIInterfaceOrientationLandscapeLeft UIInterfaceOrientationLandscapeRight";
				IPHONEOS_DEPLOYMENT_TARGET = 17.6;
				LD_RUNPATH_SEARCH_PATHS = (
					"$(inherited)",
					"@executable_path/Frameworks",
				);
				MARKETING_VERSION = 1.0;
				PRODUCT_BUNDLE_IDENTIFIER = com.netizen.vivere;
				PRODUCT_NAME = "$(TARGET_NAME)";
				STRING_CATALOG_GENERATE_SYMBOLS = YES;
				SWIFT_APPROACHABLE_CONCURRENCY = YES;
				SWIFT_DEFAULT_ACTOR_ISOLATION = MainActor;
				SWIFT_EMIT_LOC_STRINGS = YES;
				SWIFT_UPCOMING_FEATURE_MEMBER_IMPORT_VISIBILITY = YES;
				SWIFT_VERSION = 5.0;
				TARGETED_DEVICE_FAMILY = "1,2";
			};
			name = Debug;
		};
		34881A422EAB7021006CDD30 /* Release */ = {
			isa = XCBuildConfiguration;
			buildSettings = {
				ASSETCATALOG_COMPILER_APPICON_NAME = AppIcon;
				ASSETCATALOG_COMPILER_GLOBAL_ACCENT_COLOR_NAME = AccentColor;
				CODE_SIGN_STYLE = Automatic;
				CURRENT_PROJECT_VERSION = 1;
				DEVELOPMENT_TEAM = QD8ZHL46RD;
				ENABLE_PREVIEWS = YES;
				GENERATE_INFOPLIST_FILE = YES;
				INFOPLIST_FILE = vivere/Info.plist;
<<<<<<< HEAD
				INFOPLIST_KEY_LSApplicationCategoryType = "";
=======
>>>>>>> 465cb442
				INFOPLIST_KEY_NSBonjourServices = "_vivere-pair._tcp";
				INFOPLIST_KEY_NSLocalNetworkUsageDescription = "This app uses local network to discover and connect with nearby devices";
				INFOPLIST_KEY_NSMicrophoneUsageDescription = "For live transcription";
				INFOPLIST_KEY_NSSpeechRecognitionUsageDescription = "For live transcription";
				INFOPLIST_KEY_UIApplicationSceneManifest_Generation = YES;
				INFOPLIST_KEY_UIApplicationSupportsIndirectInputEvents = YES;
				INFOPLIST_KEY_UILaunchScreen_Generation = YES;
				INFOPLIST_KEY_UISupportedInterfaceOrientations_iPad = "UIInterfaceOrientationPortrait UIInterfaceOrientationPortraitUpsideDown UIInterfaceOrientationLandscapeLeft UIInterfaceOrientationLandscapeRight";
				INFOPLIST_KEY_UISupportedInterfaceOrientations_iPhone = "UIInterfaceOrientationPortrait UIInterfaceOrientationLandscapeLeft UIInterfaceOrientationLandscapeRight";
				IPHONEOS_DEPLOYMENT_TARGET = 17.6;
				LD_RUNPATH_SEARCH_PATHS = (
					"$(inherited)",
					"@executable_path/Frameworks",
				);
				MARKETING_VERSION = 1.0;
				PRODUCT_BUNDLE_IDENTIFIER = com.netizen.vivere;
				PRODUCT_NAME = "$(TARGET_NAME)";
				STRING_CATALOG_GENERATE_SYMBOLS = YES;
				SWIFT_APPROACHABLE_CONCURRENCY = YES;
				SWIFT_DEFAULT_ACTOR_ISOLATION = MainActor;
				SWIFT_EMIT_LOC_STRINGS = YES;
				SWIFT_UPCOMING_FEATURE_MEMBER_IMPORT_VISIBILITY = YES;
				SWIFT_VERSION = 5.0;
				TARGETED_DEVICE_FAMILY = "1,2";
			};
			name = Release;
		};
/* End XCBuildConfiguration section */

/* Begin XCConfigurationList section */
		34881A302EAB7021006CDD30 /* Build configuration list for PBXProject "vivere" */ = {
			isa = XCConfigurationList;
			buildConfigurations = (
				34881A3E2EAB7021006CDD30 /* Debug */,
				34881A3F2EAB7021006CDD30 /* Release */,
			);
			defaultConfigurationIsVisible = 0;
			defaultConfigurationName = Release;
		};
		34881A402EAB7021006CDD30 /* Build configuration list for PBXNativeTarget "vivere" */ = {
			isa = XCConfigurationList;
			buildConfigurations = (
				34881A412EAB7021006CDD30 /* Debug */,
				34881A422EAB7021006CDD30 /* Release */,
			);
			defaultConfigurationIsVisible = 0;
			defaultConfigurationName = Release;
		};
/* End XCConfigurationList section */
	};
	rootObject = 34881A2D2EAB7021006CDD30 /* Project object */;
}<|MERGE_RESOLUTION|>--- conflicted
+++ resolved
@@ -270,10 +270,7 @@
 				ENABLE_PREVIEWS = YES;
 				GENERATE_INFOPLIST_FILE = YES;
 				INFOPLIST_FILE = vivere/Info.plist;
-<<<<<<< HEAD
 				INFOPLIST_KEY_LSApplicationCategoryType = "";
-=======
->>>>>>> 465cb442
 				INFOPLIST_KEY_NSBonjourServices = "_vivere-pair._tcp";
 				INFOPLIST_KEY_NSLocalNetworkUsageDescription = "This app uses local network to discover and connect with nearby devices";
 				INFOPLIST_KEY_NSMicrophoneUsageDescription = "For live transcription";
@@ -312,10 +309,7 @@
 				ENABLE_PREVIEWS = YES;
 				GENERATE_INFOPLIST_FILE = YES;
 				INFOPLIST_FILE = vivere/Info.plist;
-<<<<<<< HEAD
 				INFOPLIST_KEY_LSApplicationCategoryType = "";
-=======
->>>>>>> 465cb442
 				INFOPLIST_KEY_NSBonjourServices = "_vivere-pair._tcp";
 				INFOPLIST_KEY_NSLocalNetworkUsageDescription = "This app uses local network to discover and connect with nearby devices";
 				INFOPLIST_KEY_NSMicrophoneUsageDescription = "For live transcription";
